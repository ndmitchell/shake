--- conflicted
+++ resolved
@@ -75,17 +75,13 @@
 open :: Cleanup -> ShakeOptions -> Rules () -> IO RunState
 open cleanup opts rs = withInit opts $ \opts@ShakeOptions{..} diagnostic _ -> do
     diagnostic $ return "Starting run"
-<<<<<<< HEAD
-    (actions, ruleinfo, userRules) <- runRules opts rs
+    (actions, ruleinfo, userRules, _targets) <- runRules opts rs
 
     diagnostic $ return $ "Number of actions = " ++ show (length actions)
     diagnostic $ return $ "Number of builtin rules = " ++ show (Map.size ruleinfo) ++ " " ++ show (Map.keys ruleinfo)
     diagnostic $ return $ "Number of user rule types = " ++ show (TMap.size userRules)
     diagnostic $ return $ "Number of user rules = " ++ show (sum (TMap.toList (userRuleSize . userRuleContents) userRules))
 
-=======
-    (actions, ruleinfo, userRules, _targets) <- runRules opts rs
->>>>>>> c0bf697c
     checkShakeExtra shakeExtra
     curdir <- getCurrentDirectory
 
