<<<<<<< HEAD
=======
{-# LANGUAGE CPP #-}
>>>>>>> a7c8acf6

module General.Extra(
    getProcessorCount,
    randomElem,
    showQuote,
    withs,
    maximum', maximumBy'
    ) where

import Control.Exception.Extra
import Data.Char
import Data.List
import System.Environment.Extra
import System.IO.Extra
import System.IO.Unsafe
import System.Random
import Control.Concurrent
import Foreign.C.Types


---------------------------------------------------------------------
-- Data.List

showQuote :: String -> String
showQuote xs | any isSpace xs = "\"" ++ concatMap (\x -> if x == '\"' then "\"\"" else [x]) xs ++ "\""
             | otherwise = xs


---------------------------------------------------------------------
-- System.Info

-- Use the underlying GHC function
foreign import ccall getNumberOfProcessors :: IO CInt


{-# NOINLINE getProcessorCount #-}
getProcessorCount :: IO Int
-- unsafePefromIO so we cache the result and only compute it once
getProcessorCount = let res = unsafePerformIO act in return res
    where
        act =
            if rtsSupportsBoundThreads then
                fmap fromIntegral $ getNumberOfProcessors
            else
                handle_ (const $ return 1) $ do
                    env <- lookupEnv "NUMBER_OF_PROCESSORS"
                    case env of
                        Just s | [(i,"")] <- reads s -> return i
                        _ -> do
                            src <- readFile' "/proc/cpuinfo"
                            return $! length [() | x <- lines src, "processor" `isPrefixOf` x]


---------------------------------------------------------------------
-- System.Random

randomElem :: [a] -> IO a
randomElem xs = do
    i <- randomRIO (0, length xs - 1)
    return $ xs !! i


---------------------------------------------------------------------
-- Control.Monad

withs :: [(a -> r) -> r] -> ([a] -> r) -> r
withs [] act = act []
withs (f:fs) act = f $ \a -> withs fs $ \as -> act $ a:as


-- See https://ghc.haskell.org/trac/ghc/ticket/10830 - they broke maximumBy
maximumBy' :: (a -> a -> Ordering) -> [a] -> a
maximumBy' cmp = foldl1' $ \x y -> if cmp x y == GT then x else y

maximum' :: Ord a => [a] -> a
maximum' = maximumBy' compare<|MERGE_RESOLUTION|>--- conflicted
+++ resolved
@@ -1,7 +1,3 @@
-<<<<<<< HEAD
-=======
-{-# LANGUAGE CPP #-}
->>>>>>> a7c8acf6
 
 module General.Extra(
     getProcessorCount,
