cabal-version:      >= 1.10
build-type:         Simple
name:               shake
version:            0.11.4
license:            BSD3
license-file:       LICENSE
category:           Development
author:             Neil Mitchell <ndmitchell@gmail.com>
maintainer:         Neil Mitchell <ndmitchell@gmail.com>
copyright:          Neil Mitchell 2011-2014
synopsis:           Build system library, like Make, but more accurate dependencies.
description:
    Shake is a Haskell library for writing build systems - designed as a
    replacement for @make@. See "Development.Shake" for an introduction,
    including an example. Further examples are included in the Cabal tarball,
    under the @Examples@ directory. The homepage contains links to a user
    manual, an academic paper and further information:
    <https://github.com/ndmitchell/shake>
    .
    To use Shake the user writes a Haskell program
    that imports "Development.Shake", defines some build rules, and calls
    the 'Development.Shake.shakeArgs' function. Thanks to do notation and infix
    operators, a simple Shake build system
    is not too dissimilar from a simple Makefile. However, as build systems
    get more complex, Shake is able to take advantage of the excellent
    abstraction facilities offered by Haskell and easily support much larger
    projects. The Shake library provides all the standard features available in other
    build systems, including automatic parallelism and minimal rebuilds.
    Shake also provides more accurate dependency tracking, including seamless
    support for generated files, and dependencies on system information
    (e.g. compiler version).
homepage:           https://github.com/ndmitchell/shake
bug-reports:        https://github.com/ndmitchell/shake/issues
tested-with:        GHC==7.8.2, GHC==7.6.3, GHC==7.4.2, GHC==7.2.2
extra-source-files:
    Examples/C/constants.c
    Examples/C/constants.h
    Examples/C/main.c
    Examples/MakeTutor/Makefile
    Examples/MakeTutor/hellofunc.c
    Examples/MakeTutor/hellomake.c
    Examples/MakeTutor/hellomake.h
    Examples/Tar/list.txt
    Examples/Ninja/*.ninja
    Paths.hs
    CHANGES.txt
<<<<<<< HEAD
    docs/manual/build.bat
    docs/manual/Build.hs
    docs/manual/build.sh
    docs/manual/constants.c
    docs/manual/constants.h
    docs/manual/main.c
=======
    js-src/jquery-1.8.3.js
    js-src/flot-0.8.0.zip
>>>>>>> c2705fd6

data-files:
    html/jquery.flot.js
    html/jquery.flot.stack.js
    html/jquery.js
    html/viz.js
    html/report.html
    html/shake-logic.js
    html/shake-ui.js
    html/shake-util.js

source-repository head
    type:     git
    location: https://github.com/ndmitchell/shake.git

flag portable
    default: False
    description: Obtain FileTime using portable functions

library
    default-language: Haskell2010
    build-depends:
        base == 4.*,
        old-time,
        directory,
        hashable >= 1.1.2.3 && < 1.3,
        binary,
        filepath,
        process >= 1.1,
        unordered-containers >= 0.2.1 && < 0.3,
        bytestring,
        utf8-string >= 0.3,
        time,
        random,
        transformers >= 0.2 && < 0.4,
        deepseq >= 1.1 && < 1.4

    if flag(portable)
        cpp-options: -DPORTABLE
    else
        if !os(windows)
            build-depends: unix >= 2.5.1

    exposed-modules:
        Development.Shake
        Development.Shake.Classes
        Development.Shake.Command
        Development.Shake.Config
        Development.Shake.FilePath
        Development.Shake.Rule
        Development.Shake.Sys
        Development.Shake.Util

    other-modules:
        Development.Ninja.Env
        Development.Ninja.Lexer
        Development.Ninja.Parse
        Development.Ninja.Type
        Development.Shake.Args
        Development.Shake.ByteString
        Development.Shake.Core
        Development.Shake.Database
        Development.Shake.Derived
        Development.Shake.Errors
        Development.Shake.FilePattern
        Development.Shake.FileTime
        Development.Shake.Pool
        Development.Shake.Progress
        Development.Shake.Report
        Development.Shake.Resource
        Development.Shake.Rules.Directory
        Development.Shake.Rules.File
        Development.Shake.Rules.Files
        Development.Shake.Rules.Oracle
        Development.Shake.Rules.OrderOnly
        Development.Shake.Rules.Rerun
        Development.Shake.Shake
        Development.Shake.Special
        Development.Shake.Storage
        Development.Shake.Types
        Development.Shake.Value
        General.Base
        General.Binary
        General.Intern
        General.String
        General.Timing
        Paths_shake


executable shake
    default-language: Haskell2010
    main-is: Main.hs
    ghc-options: -threaded -rtsopts "-with-rtsopts=-I0 -qg -qb"
    build-depends:
        base == 4.*,
        old-time,
        directory,
        hashable >= 1.1.2.3 && < 1.3,
        binary,
        filepath,
        process >= 1.1,
        unordered-containers >= 0.2.1 && < 0.3,
        bytestring,
        utf8-string >= 0.3,
        time,
        random,
        transformers >= 0.2 && < 0.4,
        deepseq >= 1.1 && < 1.4

    if flag(portable)
        cpp-options: -DPORTABLE
    else
        if !os(windows)
            build-depends: unix >= 2.5.1

    other-modules:
        Development.Make.All
        Development.Make.Env
        Development.Make.Parse
        Development.Make.Rules
        Development.Make.Type
        Development.Ninja.All
        Start


test-suite shake-test
    default-language: Haskell2010
    type: exitcode-stdio-1.0
    main-is: Test.hs
    ghc-options: -rtsopts
    build-depends:
        base == 4.*,
        old-time,
        directory,
        hashable >= 1.1.2.3 && < 1.3,
        binary,
        filepath,
        process >= 1.1,
        unordered-containers >= 0.2.1 && < 0.3,
        bytestring,
        utf8-string >= 0.3,
        time,
        random,
        transformers >= 0.2 && < 0.4,
        deepseq >= 1.1 && < 1.4,
        QuickCheck >= 2.0

    if flag(portable)
        cpp-options: -DPORTABLE
    else
        if !os(windows)
            build-depends: unix >= 2.5.1

    other-modules:
        Development.Make.All
        Development.Make.Env
        Development.Make.Parse
        Development.Make.Rules
        Development.Make.Type
        Development.Ninja.All
        Development.Ninja.Parse
        Development.Ninja.Type
        Examples.Util
        Examples.C.Main
        Examples.Ninja.Main
        Examples.Self.Main
        Examples.Tar.Main
        Examples.Test.Assume
        Examples.Test.Basic
        Examples.Test.Benchmark
        Examples.Test.Cache
        Examples.Test.Command
        Examples.Test.Config
        Examples.Test.Directory
        Examples.Test.Docs
        Examples.Test.Errors
        Examples.Test.FilePath
        Examples.Test.FilePattern
        Examples.Test.Files
        Examples.Test.Journal
        Examples.Test.Lint
        Examples.Test.Makefile
        Examples.Test.Manual
        Examples.Test.Oracle
        Examples.Test.OrderOnly
        Examples.Test.Pool
        Examples.Test.Progress
        Examples.Test.Random
        Examples.Test.Resources
        Examples.Test.Throttle
        Examples.Test.Unicode
        Examples.Test.Util
        Examples.Test.Verbosity
        Start<|MERGE_RESOLUTION|>--- conflicted
+++ resolved
@@ -44,17 +44,14 @@
     Examples/Ninja/*.ninja
     Paths.hs
     CHANGES.txt
-<<<<<<< HEAD
     docs/manual/build.bat
     docs/manual/Build.hs
     docs/manual/build.sh
     docs/manual/constants.c
     docs/manual/constants.h
     docs/manual/main.c
-=======
     js-src/jquery-1.8.3.js
     js-src/flot-0.8.0.zip
->>>>>>> c2705fd6
 
 data-files:
     html/jquery.flot.js
