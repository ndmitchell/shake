--- conflicted
+++ resolved
@@ -1,10 +1,7 @@
 Changelog for Shake
 
-<<<<<<< HEAD
     #576, remove incorrect Cabal description
-=======
     #575, print --help message at Quiet verbosity or above
->>>>>>> 3edf9ddc
 0.16.3, released 2018-02-23
     Allow reading data files from next to the executable
     #566, require extra-1.6.1
