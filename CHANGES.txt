Changelog for Shake

<<<<<<< HEAD
    Print out the entire database in diagnostics mode
=======
    Rewrite database writes, old code could break metadata on error
>>>>>>> caebf71f
    #25, optimise building with Ninja
    Fix many bugs in FilePath.normalise
    Require QuickCheck-2.0 or higher
    Change how the makefile parser treats \ characters
    Add a --no-build flag
    #74, allow cmd to be used with result IO
    Add a Util module, with Makefile parsing
0.10.8
    Allow unix-1.5.1 again
    Require Cabal 1.10 or above
    Convert to the cabal test compatible test suite
0.10.7
    Support time-1.2
    #71, fix a bug when requesting all three outputs from command
    #64, add progressProgram and use it in progressSimple
    Remove isRunning, kill the progress thread on completion
    #47, improve the performance of ?==, especially on "//*"
    #68, improve the docs for addOracle
    #55, ensure if you need phony targets you rebuild every time
    #52, ensure all command output is printed
    #20, document preferred compilation flags
    #20, speed up the Shake executable with GHC RTS flags
    #39, print out more of the version string on database change
    #41, require unix-2.6 or above
    #48, make it clear filetimes are hashes
    #43, improve the error messages on lint failures
    #45, avoid use of nub
    #45, avoid use of intersect which is O(n^2)
    #26, add newThrottle to create throttling resources
    #26, add unsafeExtraThread to run more than shakeThreads
    #32, add a check that withResources does not call need
    #614, support unicode filenames
    Require unordered-containers-0.2.1 or above
    Reduce stack usage when lint checking
    #24, create the output directories for the multiple file rule
    Improvements to match Ninja behaviour
0.10.6
    Include command/cmd in the default module
    #16, change the scoping in subninja
    #15, fix up the Ninja default targets
    Fix up --version output
0.10.5
    Improve progress prediction for the first build
    Fix removeFiles when there is a directory argument and a pattern
    Delete shakeDeterministic, shakeThreads=1 has the same effect
0.10.4
    Fix writeFileChanged for line endings on Windows
    Support arguments to --progress
    Set the number of capabilities based on -j flags
    Add shakeTimings, to time the separate stages
    Add AssumeSkip, mostly for benchmarking
    Normalise file arguments before calling want
    Expose ShakeException
    Add isFailure to ShakeProgress, and display in progressDisplay
    Add withResources
    Add -<.> alias for replaceExtension
    Add selectors on Stdout/Stdin/Exit
    Add CmdResult instance for ExitCode
0.10.3
    Upgrade to Flot-0.8
    Small documentation markup fixes
0.10.2
    Require process-1.1 or above
    Improve progress guesses (use exponential decay of work rate)
    Improve profiling report error messages
    Add a Command module, with alternatives to system' etc.
    #593, don't assume doesDirectoryExist = not . doesFileExist
    #594, swap how traced messages are printed out
    Add Chatty verbosity, for what was Loud
    Make repeated --verbose keep increasing the verbosity
    If shakeThreads==1 then always use a deterministic pool
    Add shakeLineBuffering, defaulting to True
    Improve the performance of profiling
    Documentation and corrections improvements
    Eliminate StepKey from the profiling output
    Add a --no-time flag
    Makefile improvements
    Avoid use of ghc-options in .cabal file
0.10.1
    Allow the shake executable to build
0.10
    Add phony, for writing phony actions
    Add removeFilesAfter
    Switch to the new profiling code
    Add actionOnException and actionFinally
    Add shakeArgsWith
    Rename shakeWithArgs to shakeArgs and change the clean argument
    Remove the -f alias for --flush
    Add a shake executable which runs Makefiles
    Rename shake to shake-test
    Change how progress messages are written
    Do not write a beep in progressDisplay, avoids a beep
    Add exe function to FilePath
0.9.1
    GHC head (7.7) compatibility by removing the Rules fundep
0.9
    Make the tests work on Linux
    Fix report generation on machines whose text format is not ASCII
    Make Directory functions work the same on Linux/Mac
    Change shakeVersion to be a String
    Stop alwaysRerun causing lint failures
    Make shakeLint check that the current directory does not change
    Add shakeOutput setting
    Add removeFiles function
    Add Sys module for writing consise system calls
    Add getEnv function
    Add shakeWithArgs and shakeOptDescrs
    Add newCache to cache the parsed contents of files
    Add newResourceIO and move newResource into the Rules monad
    Add shakeStorageLog, to help diagnosing obscure database errors
0.8
    Improve the Oracle documentation
    Allow getDirectoryFiles to operate recursively
0.7
    Change getDirectoryFiles to take a set of file patterns
    Add doesDirectoryExist function
    Add shakeAbbreviations feature
    Add a new Progress module for sensible progress messages
    Spawn shakeProgress on a separate thread, a safer default
    Improve the runtime error messages
    Add a quietly function, to hide traced commands
    Print main status messages when running a traced command
    Display the exit code when a system command fails
    Fix AssumeClean when the result exists but has never been built
    IMPORTANT: Incompatible on disk format change
    Change the storage to not write messages on --silent
    Add Applicative on Rules
    Add Applicative on Action
0.6
    Make addOracle return a result of askOracle
    Export the class bodies from Classes
    Don't export ShakeValue from Classes
0.5
    IMPORTANT: Incompatible on disk format change
    Add the ShakeValue constraint synonym
    Change the Oracle to be strongly typed
    Add a Classes module
0.4
    Add shakeFlush to control how often flush is called
    Fix a serious space leak in the thread pool
    #502, add shakeAssume to assume files are clean/dirty
    Remove validStored, replace with storedValue
    Remove the default validStored class, almost never right
    Remove Eq/Ord from ShakeOptions (now contains a func)
    #501, add statistics gathering functions to help report progress
    Ensure registering witnesses is thread safe
    Ensure GHC does not over-optimise type registration
0.3.10
    Add Paths.hs so you can run the tests from the tarball
0.3.9
    Don't rely on toList returning a consistent order
    Allow hashable-1.2
0.3.8
    Fix up FilePattern so "foo//bar" ?== "foo/bar"
0.3.7
    Update the cabal file
0.3.6
    Add addOracles, for implementing more advanced oracles
    Add withoutActions, for implementing command line arguments
0.3.5
    #571, vastly improve the correctness of FilePattern
    #574, documentation typos
    Expose rulePriority
0.3.4
    Update documentation with links to ICFP 2012 paper/talk
0.3.3
    Minor refactorings
0.3.2
    Fix cabal specification on non-Windows
0.3.1
    Don't use syntax also stolen by QuasiQuotes
    Avoid warnings about unused monadic values
    Fix up getModificationTime for GHC 7.6
    Don't assume catch is exported by Prelude (GHC 7.6 compat)
    Improve the error message when failing to build with *>> or ?>>
    Introduce a portable flag, to switch to portable FileTime ops
    Improve the error message when failing to build a file
    Ensure errors raised bubble up quickly
    Significant improvements to the profile output
    Only trace the program name by default, not the entire command
    Allow unordered-containers < 0.2 again
    Intern all keys, so they are only stored once
    Optimise modification time checking on Unix
    Optimise modification time checking on Windows
    Make some fields smaller on disk
    IMPORTANT: Incompatible on disk format change
    Switch to ByteString for storing File
    Add shakeDeterministic, along with a default random pool
    Make the Monad/Monoid instance for Rules strict
0.3
    #550, ensure the journal thread is locked
    #550, if your thread dies while reading the database then die
    #550, ensure you reset to before the slop before writing
    If the witness table is completely corrupt give a better error
    Make storage work with exceptions whose messages raise errors
    Journal error conditions, to ensure they don't repeat
    Better messages on invalid database versions
    Complete rewrite of the storage layer and journal design
    IMPORTANT: Incompatible on disk format change
0.2.11
    IMPORTANT: #546, don't save the database to where it was created
0.2.10
    Add systemCwd for running with a particular current directory
    Ensure the database is saved to where it was created
    #545, make sure if shake is killed, it kills its children
0.2.9
    Require unordered-containers 2.1 or higher, fixes bugs
    Allow transformers-0.3.*
    Add a random script generator and tester
    Improve the documentation for withResource
    Fix the unordered-containers constraint, was too loose
    Don't write report generation messages in Quiet mode
    Add ?>> operator, a generalisation of *>>
0.2.8
    Rename shakeDump to shakeReport
    Add profile report generator
0.2.7
    #530, require unordered-containers >= 0.1.4.3
0.2.6
    Improve the documentation code fragments (more links)
    Add support for managing finite resources
0.2.5
    Require hashable-1.1.2.3, which has a TypeRep instance
    Add Data/Typeable instances for ShakeOptions
    Add Data instance for Verbosity
0.2.4
    Include the C example source files
    Significant documentation improvements
0.2.3
    Create the shakeFiles directory if missing
0.2.2
    Allow deepseq-1.3.*
    Add a basic lint checking mode
    Remove the Dirty state entirely (was incorrect)
0.2.1
    Put diagnostics in more places
    Add a C example
0.2
    Add shakeStaunch
    Rename shakeParallel to shakeThreads
    Delete the lint support (never actually worked)
    Completely rewrite the central build algorithm
    Add verbosity Diagnostic
    Improve FilePath.normalise
    Add writeFileChanged
    Add systemOutput
    Add an Oracle module
    Add an explicit Verbosity type
    Change to lower precedence for *> etc
0.1.5
    Allow deepseq-1.2
0.1.4
    Don't export currentRule/currentStack
    Fix **>, was matching the wrong way round
    Fix FilePath normalise so it works properly on Windows
    Properly detect recursive rules, instead of looping
    Add *>> for building multiple files at once
0.1.3
    Fix a bug where a file rule could return with a lazy error
    Make sure all the files are stored in binary, not text
    Fix a pattern match error in getDirectoryFiles
0.1.2
    Add a warning in the description
0.1.1
    Significantly improved documentation
    system' now takes an initial argument for the program
0.1
    Many changes to signatures, some basic documentation
    Additional demo, to build shake itself
0.0
    Initial version, not ready for public use<|MERGE_RESOLUTION|>--- conflicted
+++ resolved
@@ -1,10 +1,7 @@
 Changelog for Shake
 
-<<<<<<< HEAD
     Print out the entire database in diagnostics mode
-=======
     Rewrite database writes, old code could break metadata on error
->>>>>>> caebf71f
     #25, optimise building with Ninja
     Fix many bugs in FilePath.normalise
     Require QuickCheck-2.0 or higher
